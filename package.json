{
	"name": "nuxt-app",
	"private": true,
	"type": "module",
	"scripts": {
		"build": "nuxt build",
		"dev": "nuxt dev",
		"generate": "nuxt generate",
		"preview": "nuxt preview",
		"postinstall": "nuxt prepare",
		"lint": "eslint .",
		"lint:fix": "eslint . --fix --quiet && prettier --write \"**/*.{js,ts,vue,css,scss,json,md}\"",
		"format": "prettier --write \"**/*.{js,ts,vue,css,scss,json,md}\"",
		"format:check": "prettier --check \"**/*.{js,ts,vue,css,scss,json,md}\""
	},
	"devDependencies": {
<<<<<<< HEAD
		"@iconify-json/material-symbols": "^1.2.32",
		"@nuxt/devtools": "2.4.0",
		"@nuxt/image": "^1.11.0",
=======
		"@iconify-json/material-symbols": "^1.2.33",
		"@nuxt/devtools": "2.6.3",
		"@nuxt/image": "^1.10.0",
>>>>>>> 1a0194a9
		"@types/node": "^22",
		"@typescript-eslint/eslint-plugin": "^8.39.1",
		"@typescript-eslint/parser": "^8.39.1",
		"eslint": "^8.56.0",
		"eslint-config-prettier": "^9.1.0",
		"eslint-plugin-prettier": "^5.1.3",
		"eslint-plugin-vue": "^9.17.0",
		"nuxt": "^4.0.0",
		"picomatch": "^4.0.2",
		"prettier": "^3.4.2",
		"prettier-plugin-tailwindcss": "^0.6.9",
		"typescript-eslint": "^8.39.1",
		"vue-eslint-parser": "^9.4.3",
		"vue-tsc": "^2.1.10"
	},
	"dependencies": {
		"@eslint/js": "^9.34.0",
		"@nuxt/ui": "^3.0.2",
		"@nuxtjs/algolia": "^1.10.2",
		"@nuxtjs/supabase": "^1.5.3",
		"@pinia/nuxt": "^0.11.1",
		"@supabase/supabase-js": "^2.49.1",
		"@tailwindcss/vite": "^4.1.2",
		"@vueuse/core": "^13.3.0",
		"animate.css": "^4.1.1",
		"pinia": "^3.0.0",
		"pinia-plugin-persistedstate": "^4.4.1",
		"swiper": "^11.2.3",
		"tailwindcss": "^4.1.2",
		"tslib": "^2.8.1",
		"typescript": "^5.7.2",
		"vue": "^3.5.17",
		"zod": "^3.25.56"
	},
	"resolutions": {
		"picomatch": "^4.0.2"
	},
	"alias": {
		"process": false
	}
}<|MERGE_RESOLUTION|>--- conflicted
+++ resolved
@@ -14,15 +14,9 @@
 		"format:check": "prettier --check \"**/*.{js,ts,vue,css,scss,json,md}\""
 	},
 	"devDependencies": {
-<<<<<<< HEAD
-		"@iconify-json/material-symbols": "^1.2.32",
-		"@nuxt/devtools": "2.4.0",
 		"@nuxt/image": "^1.11.0",
-=======
 		"@iconify-json/material-symbols": "^1.2.33",
 		"@nuxt/devtools": "2.6.3",
-		"@nuxt/image": "^1.10.0",
->>>>>>> 1a0194a9
 		"@types/node": "^22",
 		"@typescript-eslint/eslint-plugin": "^8.39.1",
 		"@typescript-eslint/parser": "^8.39.1",
