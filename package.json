{
	"name": "nuxt-app",
	"private": true,
	"type": "module",
	"scripts": {
		"build": "nuxt build",
		"dev": "nuxt dev",
		"generate": "nuxt generate",
		"preview": "nuxt preview",
		"postinstall": "nuxt prepare",
		"lint": "eslint .",
		"lint:fix": "eslint . --fix --quiet && prettier --write \"**/*.{js,ts,vue,css,scss,json,md}\"",
		"format": "prettier --write \"**/*.{js,ts,vue,css,scss,json,md}\"",
		"format:check": "prettier --check \"**/*.{js,ts,vue,css,scss,json,md}\""
	},
	"devDependencies": {
		"@nuxt/image": "^1.11.0",
		"@iconify-json/material-symbols": "^1.2.33",
		"@nuxt/devtools": "2.6.3",
		"@types/node": "^22",
		"@typescript-eslint/eslint-plugin": "^8.39.1",
		"@typescript-eslint/parser": "^8.39.1",
		"eslint": "^8.56.0",
		"eslint-config-prettier": "^9.1.0",
		"eslint-plugin-prettier": "^5.1.3",
		"eslint-plugin-vue": "^9.17.0",
		"nuxt": "^4.0.0",
		"picomatch": "^4.0.2",
		"prettier": "^3.4.2",
		"prettier-plugin-tailwindcss": "^0.6.9",
		"typescript-eslint": "^8.39.1",
		"vue-eslint-parser": "^9.4.3",
		"vue-tsc": "^2.1.10"
	},
	"dependencies": {
<<<<<<< HEAD
		"@eslint/js": "^9.31.0",
		"@nuxt/ui": "^3.0.2",
		"@nuxtjs/algolia": "^1.10.2",
		"@nuxtjs/supabase": "^1.5.3",
		"@pinia/nuxt": "^0.11.1",
		"@supabase/supabase-js": "^2.56.0",
=======
		"@pinia/nuxt": "^0.11.2",
		"@nuxtjs/supabase": "^1.6.1",
		"@nuxtjs/algolia": "^1.11.2",
		"@nuxt/ui": "^3.3.2",
		"@eslint/js": "^9.34.0",
		"@supabase/supabase-js": "^2.49.1",
>>>>>>> a72fa62a
		"@tailwindcss/vite": "^4.1.2",
		"@vueuse/core": "^13.3.0",
		"animate.css": "^4.1.1",
		"pinia": "^3.0.0",
		"pinia-plugin-persistedstate": "^4.4.1",
		"swiper": "^11.2.3",
		"tailwindcss": "^4.1.2",
		"tslib": "^2.8.1",
		"typescript": "^5.7.2",
		"vue": "^3.5.17",
		"zod": "^3.25.56"
	},
	"resolutions": {
		"picomatch": "^4.0.2"
	},
	"alias": {
		"process": false
	}
}<|MERGE_RESOLUTION|>--- conflicted
+++ resolved
@@ -33,21 +33,12 @@
 		"vue-tsc": "^2.1.10"
 	},
 	"dependencies": {
-<<<<<<< HEAD
-		"@eslint/js": "^9.31.0",
-		"@nuxt/ui": "^3.0.2",
-		"@nuxtjs/algolia": "^1.10.2",
-		"@nuxtjs/supabase": "^1.5.3",
-		"@pinia/nuxt": "^0.11.1",
 		"@supabase/supabase-js": "^2.56.0",
-=======
 		"@pinia/nuxt": "^0.11.2",
 		"@nuxtjs/supabase": "^1.6.1",
 		"@nuxtjs/algolia": "^1.11.2",
 		"@nuxt/ui": "^3.3.2",
 		"@eslint/js": "^9.34.0",
-		"@supabase/supabase-js": "^2.49.1",
->>>>>>> a72fa62a
 		"@tailwindcss/vite": "^4.1.2",
 		"@vueuse/core": "^13.3.0",
 		"animate.css": "^4.1.1",
