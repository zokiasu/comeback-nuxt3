--- conflicted
+++ resolved
@@ -33,13 +33,8 @@
 		"vue-tsc": "^2.1.10"
 	},
 	"dependencies": {
-<<<<<<< HEAD
-		"@eslint/js": "^9.31.0",
 		"@nuxt/ui": "^3.3.2",
-=======
 		"@eslint/js": "^9.34.0",
-		"@nuxt/ui": "^3.0.2",
->>>>>>> 224b09c5
 		"@nuxtjs/algolia": "^1.10.2",
 		"@nuxtjs/supabase": "^1.5.3",
 		"@pinia/nuxt": "^0.11.1",
