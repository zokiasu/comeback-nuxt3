--- conflicted
+++ resolved
@@ -14,13 +14,8 @@
 		"format:check": "prettier --check \"**/*.{js,ts,vue,css,scss,json,md}\""
 	},
 	"devDependencies": {
-<<<<<<< HEAD
 		"@iconify-json/material-symbols": "^1.2.33",
-		"@nuxt/devtools": "2.4.0",
-=======
-		"@iconify-json/material-symbols": "^1.2.32",
 		"@nuxt/devtools": "2.6.3",
->>>>>>> 56fddca3
 		"@nuxt/image": "^1.10.0",
 		"@types/node": "^22",
 		"@typescript-eslint/eslint-plugin": "^8.39.1",
